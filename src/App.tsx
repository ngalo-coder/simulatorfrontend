import React, { useState, useCallback, useEffect } from 'react';
import { BrowserRouter as Router, Routes, Route, Navigate, useNavigate } from 'react-router-dom';
import ProgramAreaSelection from './components/ProgramAreaSelection';
import SpecialtySelection from './components/SpecialtySelection';
import PatientQueueScreen from './components/PatientQueueScreen';
import ChatScreen from './components/ChatScreen';
import EvaluationScreen from './components/EvaluationScreen';
import ErrorMessage from './components/ErrorMessage';
import RegistrationScreen from './components/RegistrationScreen';
import LoginScreen from './components/LoginScreen';
import ForgotPasswordScreen from './components/ForgotPasswordScreen';
import ResetPasswordScreen from './components/ResetPasswordScreen';
import ClinicianDashboard from './components/ClinicianDashboard';
import AdminDashboard from './components/AdminDashboard';
import UserGuide from './components/UserGuide';
import ProgramSelector from './components/ProgramSelector';
import { api } from './services/api';
import { Message, EvaluationData } from './types';
import { useAuth } from './contexts/AuthContext';
<<<<<<< HEAD
import { HelpCircle } from 'lucide-react';
=======
>>>>>>> 237c2323

// Define local AppState type for this component
type AppStateType = 'selecting_program' | 'selecting_specialty' | 'selecting_patient' | 'chatting' | 'showing_evaluation';

function App() {
  const { isLoggedIn, logout, isLoading: isAuthLoading } = useAuth();

  const [appState, setAppState] = useState<AppStateType>('selecting_program');
  const [selectedProgramArea, setSelectedProgramArea] = useState<string | null>(null);
  const [selectedSpecialty, setSelectedSpecialty] = useState<string | null>(null);
  const [simulationSessionId, setSimulationSessionId] = useState<string | null>(null);
  const [messages, setMessages] = useState<Message[]>([]);
  const [isLoading, setIsLoading] = useState(false);
  const [error, setError] = useState<string | null>(null);
  const [evaluationData, setEvaluationData] = useState<EvaluationData | null>(null);
  const [currentCaseId, setCurrentCaseId] = useState<string | null>(null);
  const [isSessionActive, setIsSessionActive] = useState(false);
  const [streamingMessageIndex, setStreamingMessageIndex] = useState<number | undefined>(undefined);
  const [showUserGuide, setShowUserGuide] = useState(false);

  const handleSelectProgramArea = useCallback((programArea: string) => {
    setSelectedProgramArea(programArea);
    setAppState('selecting_specialty');
  }, []);

  const handleSelectSpecialty = useCallback((specialty: string) => {
    setSelectedSpecialty(specialty);
    setAppState('selecting_patient');
  }, []);

  const handleBackToProgramSelection = useCallback(() => {
    setSelectedProgramArea(null);
    setSelectedSpecialty(null);
    setAppState('selecting_program');
  }, []);

  const handleBackToSpecialtySelection = useCallback(() => {
    setSelectedSpecialty(null);
    setAppState('selecting_specialty');
  }, []);

  const handleStartSimulation = useCallback(async (caseId: string) => {
    setIsLoading(true);
    setError(null);
    setCurrentCaseId(caseId);
    setIsSessionActive(false);
    setEvaluationData(null);

    try {
      const response = await api.startSimulation(caseId);
      setSimulationSessionId(response.sessionId);
      setMessages([{
        sender: 'patient',
        text: response.initialPrompt,
        timestamp: Date.now()
      }]);
      setAppState('chatting');
      setIsSessionActive(true);
    } catch (err) {
      const errorMessage = err instanceof Error ? err.message : 'Failed to start simulation';
      setError(`Failed to start case "${caseId}": ${errorMessage}`);
    } finally {
      setIsLoading(false);
    }
  }, []);

  const handleEndSession = useCallback(async (bypassConfirmation = false) => {
    if (!simulationSessionId) return;

    if (!bypassConfirmation && isSessionActive) {
      const confirmed = window.confirm(
        'Are you sure you want to end this session? You will receive an AI evaluation of your performance.'
      );
      if (!confirmed) return;
    }

    setIsLoading(true);
    setError(null);

    try {
      const response = await api.endSession(simulationSessionId);
      setIsSessionActive(false);
      setEvaluationData({
        evaluation: response.evaluation,
        history: response.history
      });
      setAppState('showing_evaluation');
    } catch (err) {
      const errorMessage = err instanceof Error ? err.message : 'Failed to end session';
      setError(`Error ending session: ${errorMessage}`);
    } finally {
      setIsLoading(false);
    }
  }, [simulationSessionId, isSessionActive]);

  const handleSendMessage = useCallback((question: string) => {
    if (!question.trim() || !simulationSessionId || !isSessionActive) return;

    setStreamingMessageIndex(undefined);

    const userMessage: Message = {
      sender: 'clinician',
      text: question,
      timestamp: Date.now()
    };

    const patientPlaceholder: Message = {
      sender: 'patient',
      text: '',
      timestamp: Date.now()
    };

    const newMessages = [...messages, userMessage, patientPlaceholder];
    setMessages(newMessages);
    setStreamingMessageIndex(newMessages.length - 1);
    setIsLoading(true);
    setError(null);

    let aiResponse = '';
    api.streamSimulationAsk(
      { sessionId: simulationSessionId, question },
      (chunk) => {
        aiResponse += chunk;
        setMessages(prev => {
          const updated = [...prev];
          const last = updated[updated.length - 1];
          if (last?.sender === 'patient') last.text = aiResponse;
          return updated;
        });
      },
      () => {
        setIsLoading(false);
        setTimeout(() => setStreamingMessageIndex(undefined), 500);
      },
      (err) => {
        setIsLoading(false);
        setStreamingMessageIndex(undefined);
        setError('Communication error: ' + (err?.message || 'Unknown error'));
        setMessages(prev => {
          const updated = [...prev];
          if (updated[updated.length - 1]?.sender === 'patient' && updated[updated.length - 1].text === '') {
            updated.pop();
          }
          return updated;
        });
      },
      () => {
        setIsLoading(false);
        setStreamingMessageIndex(undefined);
        setIsSessionActive(false);
        handleEndSession(true);
      }
    );
  }, [simulationSessionId, isSessionActive, handleEndSession, messages]);

  const handleRestart = useCallback(() => {
    setAppState('selecting_program');
    setSelectedProgramArea(null);
    setSelectedSpecialty(null);
    setSimulationSessionId(null);
    setMessages([]);
    setEvaluationData(null);
    setError(null);
    setIsLoading(false);
    setCurrentCaseId(null);
    setIsSessionActive(false);
    setStreamingMessageIndex(undefined);
  }, []);

  const handleBack = useCallback(() => {
    handleRestart();
  }, [handleRestart]);

  const handleDismissError = useCallback(() => {
    setError(null);
  }, []);

  const handleLogout = () => {
    logout();
    handleRestart();
  };

  const AppContent: React.FC = () => {
    const navigate = useNavigate();
    const { currentUser } = useAuth();

    useEffect(() => {
      if (!isAuthLoading && !isLoggedIn) {
        if (window.location.pathname !== '/register' && window.location.pathname !== '/login') {
          navigate('/login');
        }
      } else if (!isAuthLoading && isLoggedIn) {
        const isAtAuthPage = window.location.pathname === '/login' || window.location.pathname === '/register';
        if (isAtAuthPage || window.location.pathname === '/') {
          if (currentUser?.role === 'admin') {
            navigate('/admin');
          } else {
<<<<<<< HEAD
            navigate('/'); // Direct normal users to program selection
=======
            navigate('/dashboard');
>>>>>>> 237c2323
          }
        }
      }
    }, [isLoggedIn, isAuthLoading, navigate, currentUser]);

    if (isAuthLoading) return <div>Loading...</div>;

    if (!isLoggedIn) {
      return (
        <Routes>
          <Route path="/login" element={<LoginScreen />} />
          <Route path="/register" element={<RegistrationScreen />} />
          <Route path="/forgot-password" element={<ForgotPasswordScreen />} />
          <Route path="/reset-password/:token" element={<ResetPasswordScreen />} />
          <Route path="*" element={<Navigate to="/login" replace />} />
        </Routes>
      );
    }

    return (
      <div className="flex flex-col min-h-screen">
        <header className="bg-gradient-to-r from-blue-600 to-indigo-700 text-white p-4 flex justify-between items-center shadow-lg">
          <div className="flex items-center gap-3">
            <div className="w-10 h-10 bg-white bg-opacity-20 rounded-xl flex items-center justify-center">
              <span className="text-xl font-bold">S</span>
            </div>
            <h1 className="text-xl font-bold">Simuatech</h1>
          </div>
          {isLoggedIn && (
            <div className="flex gap-3">
              <button
                onClick={() => setShowUserGuide(true)}
                className="bg-blue-500 hover:bg-blue-600 text-white font-semibold py-2 px-4 rounded-lg flex items-center gap-2"
                title="Help & Instructions"
              >
                <HelpCircle className="w-5 h-5" />
                <span>Help</span>
              </button>
              <button
                onClick={() => {
                  if (currentUser?.role === 'admin') navigate('/admin');
<<<<<<< HEAD
                  else navigate('/'); // Navigate to program selection for regular users
=======
                  else navigate('/dashboard');
>>>>>>> 237c2323
                }}
                className="bg-green-500 hover:bg-green-600 text-white font-semibold py-2 px-4 rounded-lg"
              >
                {currentUser?.role === 'admin' ? 'Dashboard' : 'Home'}
              </button>
              {currentUser?.role === 'admin' && (
                <button
                  onClick={() => navigate('/admin')}
                  className="bg-purple-500 hover:bg-purple-600 text-white font-semibold py-2 px-4 rounded-lg"
                >
                  Admin
                </button>
              )}
              <button
                onClick={handleLogout}
                className="bg-red-500 hover:bg-red-600 text-white font-semibold py-2 px-4 rounded-lg"
              >
                Logout
              </button>
            </div>
          )}
        </header>
        <main className="flex-grow">
          {error && (
            <div className="fixed top-20 left-1/2 transform -translate-x-1/2 z-50 w-full max-w-md px-4 mt-4">
              <ErrorMessage message={error} onDismiss={handleDismissError} />
            </div>
          )}
          {showUserGuide && (
            <UserGuide 
              onClose={() => setShowUserGuide(false)} 
              userRole={currentUser?.role as 'user' | 'admin'} 
            />
          )}
          <Routes>
            <Route path="/" element={
              appState === 'selecting_program' ? (
                <ProgramAreaSelection onSelectProgramArea={handleSelectProgramArea} isLoading={isLoading || isAuthLoading} />
              ) : appState === 'selecting_specialty' ? (
                <SpecialtySelection
                  programArea={selectedProgramArea!}
                  onSelectSpecialty={handleSelectSpecialty}
                  onBack={handleBackToProgramSelection}
                  isLoading={isLoading}
                />
              ) : appState === 'selecting_patient' ? (
                <PatientQueueScreen
                  programArea={selectedProgramArea!}
                  specialty={selectedSpecialty!}
                  onBack={handleBackToSpecialtySelection}
                  onStartCase={handleStartSimulation}
                  isLoading={isLoading}
                />
              ) : appState === 'chatting' ? (
                <ChatScreen
                  messages={messages}
                  onSendMessage={handleSendMessage}
                  isLoading={isLoading}
                  onRestart={handleRestart}
                  onBack={handleBack}
                  currentCaseId={currentCaseId}
                  isSessionActive={isSessionActive}
                  sessionId={simulationSessionId}
                  onEndSession={() => handleEndSession(false)}
                  streamingMessageIndex={streamingMessageIndex}
                />
              ) : appState === 'showing_evaluation' && evaluationData ? (
                <EvaluationScreen
                  evaluationData={evaluationData}
                  onRestart={handleRestart}
                  onBack={handleBack}
                  currentCaseId={currentCaseId}
                  sessionId={simulationSessionId}
                />
              ) : (
                <Navigate to="/" replace />
              )
            }/>
            <Route path="/dashboard" element={<ClinicianDashboard />} />
            <Route path="/admin" element={<AdminDashboard />} />
<<<<<<< HEAD
            {/* Add route for select-program that resets the app state and shows program selection */}
            <Route path="/select-program" element={
              <ProgramSelector 
                onSelectProgramArea={handleSelectProgramArea}
                resetAppState={() => {
                  setAppState('selecting_program');
                  setSelectedProgramArea(null);
                  setSelectedSpecialty(null);
                }}
                isLoading={isLoading || isAuthLoading}
              />
            } />
=======
>>>>>>> 237c2323
            <Route path="*" element={<Navigate to="/" replace />} />
          </Routes>
        </main>
      </div>
    );
  };

  return (
    <Router>
      <AppContent />
    </Router>
  );
}

export default App;<|MERGE_RESOLUTION|>--- conflicted
+++ resolved
@@ -1,380 +1,98 @@
-import React, { useState, useCallback, useEffect } from 'react';
-import { BrowserRouter as Router, Routes, Route, Navigate, useNavigate } from 'react-router-dom';
-import ProgramAreaSelection from './components/ProgramAreaSelection';
-import SpecialtySelection from './components/SpecialtySelection';
-import PatientQueueScreen from './components/PatientQueueScreen';
-import ChatScreen from './components/ChatScreen';
-import EvaluationScreen from './components/EvaluationScreen';
-import ErrorMessage from './components/ErrorMessage';
-import RegistrationScreen from './components/RegistrationScreen';
-import LoginScreen from './components/LoginScreen';
-import ForgotPasswordScreen from './components/ForgotPasswordScreen';
-import ResetPasswordScreen from './components/ResetPasswordScreen';
-import ClinicianDashboard from './components/ClinicianDashboard';
-import AdminDashboard from './components/AdminDashboard';
-import UserGuide from './components/UserGuide';
-import ProgramSelector from './components/ProgramSelector';
-import { api } from './services/api';
-import { Message, EvaluationData } from './types';
-import { useAuth } from './contexts/AuthContext';
-<<<<<<< HEAD
+import { useEffect, useState } from 'react';
+import { Routes, Route, useNavigate } from 'react-router-dom';
+import { useAuthContext } from './context/AuthContext';
+import { ProgramArea, Specialty } from './types';
+import Header from './components/Header';
+import LoginPage from './pages/LoginPage';
+import SimulationPage from './pages/SimulationPage';
+import AdminDashboard from './pages/AdminDashboard';
+import ProgramSelector from './pages/ProgramSelector';
 import { HelpCircle } from 'lucide-react';
-=======
->>>>>>> 237c2323
-
-// Define local AppState type for this component
-type AppStateType = 'selecting_program' | 'selecting_specialty' | 'selecting_patient' | 'chatting' | 'showing_evaluation';
 
 function App() {
-  const { isLoggedIn, logout, isLoading: isAuthLoading } = useAuth();
+  const { currentUser, isAuthLoading } = useAuthContext();
+  const [selectedProgramArea, setSelectedProgramArea] = useState<ProgramArea | null>(null);
+  const [selectedSpecialty, setSelectedSpecialty] = useState<Specialty | null>(null);
+  const [appState, setAppState] = useState<'selecting_program' | 'in_simulation'>('selecting_program');
+  const [isLoading, setIsLoading] = useState(false);
+  const navigate = useNavigate();
 
-  const [appState, setAppState] = useState<AppStateType>('selecting_program');
-  const [selectedProgramArea, setSelectedProgramArea] = useState<string | null>(null);
-  const [selectedSpecialty, setSelectedSpecialty] = useState<string | null>(null);
-  const [simulationSessionId, setSimulationSessionId] = useState<string | null>(null);
-  const [messages, setMessages] = useState<Message[]>([]);
-  const [isLoading, setIsLoading] = useState(false);
-  const [error, setError] = useState<string | null>(null);
-  const [evaluationData, setEvaluationData] = useState<EvaluationData | null>(null);
-  const [currentCaseId, setCurrentCaseId] = useState<string | null>(null);
-  const [isSessionActive, setIsSessionActive] = useState(false);
-  const [streamingMessageIndex, setStreamingMessageIndex] = useState<number | undefined>(undefined);
-  const [showUserGuide, setShowUserGuide] = useState(false);
-
-  const handleSelectProgramArea = useCallback((programArea: string) => {
-    setSelectedProgramArea(programArea);
-    setAppState('selecting_specialty');
-  }, []);
-
-  const handleSelectSpecialty = useCallback((specialty: string) => {
+  const handleSelectProgramArea = (program: ProgramArea, specialty: Specialty | null) => {
+    setSelectedProgramArea(program);
     setSelectedSpecialty(specialty);
-    setAppState('selecting_patient');
-  }, []);
-
-  const handleBackToProgramSelection = useCallback(() => {
-    setSelectedProgramArea(null);
-    setSelectedSpecialty(null);
-    setAppState('selecting_program');
-  }, []);
-
-  const handleBackToSpecialtySelection = useCallback(() => {
-    setSelectedSpecialty(null);
-    setAppState('selecting_specialty');
-  }, []);
-
-  const handleStartSimulation = useCallback(async (caseId: string) => {
-    setIsLoading(true);
-    setError(null);
-    setCurrentCaseId(caseId);
-    setIsSessionActive(false);
-    setEvaluationData(null);
-
-    try {
-      const response = await api.startSimulation(caseId);
-      setSimulationSessionId(response.sessionId);
-      setMessages([{
-        sender: 'patient',
-        text: response.initialPrompt,
-        timestamp: Date.now()
-      }]);
-      setAppState('chatting');
-      setIsSessionActive(true);
-    } catch (err) {
-      const errorMessage = err instanceof Error ? err.message : 'Failed to start simulation';
-      setError(`Failed to start case "${caseId}": ${errorMessage}`);
-    } finally {
-      setIsLoading(false);
-    }
-  }, []);
-
-  const handleEndSession = useCallback(async (bypassConfirmation = false) => {
-    if (!simulationSessionId) return;
-
-    if (!bypassConfirmation && isSessionActive) {
-      const confirmed = window.confirm(
-        'Are you sure you want to end this session? You will receive an AI evaluation of your performance.'
-      );
-      if (!confirmed) return;
-    }
-
-    setIsLoading(true);
-    setError(null);
-
-    try {
-      const response = await api.endSession(simulationSessionId);
-      setIsSessionActive(false);
-      setEvaluationData({
-        evaluation: response.evaluation,
-        history: response.history
-      });
-      setAppState('showing_evaluation');
-    } catch (err) {
-      const errorMessage = err instanceof Error ? err.message : 'Failed to end session';
-      setError(`Error ending session: ${errorMessage}`);
-    } finally {
-      setIsLoading(false);
-    }
-  }, [simulationSessionId, isSessionActive]);
-
-  const handleSendMessage = useCallback((question: string) => {
-    if (!question.trim() || !simulationSessionId || !isSessionActive) return;
-
-    setStreamingMessageIndex(undefined);
-
-    const userMessage: Message = {
-      sender: 'clinician',
-      text: question,
-      timestamp: Date.now()
-    };
-
-    const patientPlaceholder: Message = {
-      sender: 'patient',
-      text: '',
-      timestamp: Date.now()
-    };
-
-    const newMessages = [...messages, userMessage, patientPlaceholder];
-    setMessages(newMessages);
-    setStreamingMessageIndex(newMessages.length - 1);
-    setIsLoading(true);
-    setError(null);
-
-    let aiResponse = '';
-    api.streamSimulationAsk(
-      { sessionId: simulationSessionId, question },
-      (chunk) => {
-        aiResponse += chunk;
-        setMessages(prev => {
-          const updated = [...prev];
-          const last = updated[updated.length - 1];
-          if (last?.sender === 'patient') last.text = aiResponse;
-          return updated;
-        });
-      },
-      () => {
-        setIsLoading(false);
-        setTimeout(() => setStreamingMessageIndex(undefined), 500);
-      },
-      (err) => {
-        setIsLoading(false);
-        setStreamingMessageIndex(undefined);
-        setError('Communication error: ' + (err?.message || 'Unknown error'));
-        setMessages(prev => {
-          const updated = [...prev];
-          if (updated[updated.length - 1]?.sender === 'patient' && updated[updated.length - 1].text === '') {
-            updated.pop();
-          }
-          return updated;
-        });
-      },
-      () => {
-        setIsLoading(false);
-        setStreamingMessageIndex(undefined);
-        setIsSessionActive(false);
-        handleEndSession(true);
-      }
-    );
-  }, [simulationSessionId, isSessionActive, handleEndSession, messages]);
-
-  const handleRestart = useCallback(() => {
-    setAppState('selecting_program');
-    setSelectedProgramArea(null);
-    setSelectedSpecialty(null);
-    setSimulationSessionId(null);
-    setMessages([]);
-    setEvaluationData(null);
-    setError(null);
-    setIsLoading(false);
-    setCurrentCaseId(null);
-    setIsSessionActive(false);
-    setStreamingMessageIndex(undefined);
-  }, []);
-
-  const handleBack = useCallback(() => {
-    handleRestart();
-  }, [handleRestart]);
-
-  const handleDismissError = useCallback(() => {
-    setError(null);
-  }, []);
-
-  const handleLogout = () => {
-    logout();
-    handleRestart();
+    setAppState('in_simulation');
+    navigate('/simulate');
   };
 
-  const AppContent: React.FC = () => {
-    const navigate = useNavigate();
-    const { currentUser } = useAuth();
-
-    useEffect(() => {
-      if (!isAuthLoading && !isLoggedIn) {
-        if (window.location.pathname !== '/register' && window.location.pathname !== '/login') {
-          navigate('/login');
-        }
-      } else if (!isAuthLoading && isLoggedIn) {
-        const isAtAuthPage = window.location.pathname === '/login' || window.location.pathname === '/register';
-        if (isAtAuthPage || window.location.pathname === '/') {
-          if (currentUser?.role === 'admin') {
-            navigate('/admin');
-          } else {
-<<<<<<< HEAD
-            navigate('/'); // Direct normal users to program selection
-=======
-            navigate('/dashboard');
->>>>>>> 237c2323
-          }
-        }
+  useEffect(() => {
+    if (!isAuthLoading && currentUser) {
+      if (currentUser?.role === 'admin') {
+        navigate('/admin');
+      } else {
+        navigate('/'); // Direct normal users to program selection
       }
-    }, [isLoggedIn, isAuthLoading, navigate, currentUser]);
-
-    if (isAuthLoading) return <div>Loading...</div>;
-
-    if (!isLoggedIn) {
-      return (
-        <Routes>
-          <Route path="/login" element={<LoginScreen />} />
-          <Route path="/register" element={<RegistrationScreen />} />
-          <Route path="/forgot-password" element={<ForgotPasswordScreen />} />
-          <Route path="/reset-password/:token" element={<ResetPasswordScreen />} />
-          <Route path="*" element={<Navigate to="/login" replace />} />
-        </Routes>
-      );
     }
-
-    return (
-      <div className="flex flex-col min-h-screen">
-        <header className="bg-gradient-to-r from-blue-600 to-indigo-700 text-white p-4 flex justify-between items-center shadow-lg">
-          <div className="flex items-center gap-3">
-            <div className="w-10 h-10 bg-white bg-opacity-20 rounded-xl flex items-center justify-center">
-              <span className="text-xl font-bold">S</span>
-            </div>
-            <h1 className="text-xl font-bold">Simuatech</h1>
-          </div>
-          {isLoggedIn && (
-            <div className="flex gap-3">
-              <button
-                onClick={() => setShowUserGuide(true)}
-                className="bg-blue-500 hover:bg-blue-600 text-white font-semibold py-2 px-4 rounded-lg flex items-center gap-2"
-                title="Help & Instructions"
-              >
-                <HelpCircle className="w-5 h-5" />
-                <span>Help</span>
-              </button>
-              <button
-                onClick={() => {
-                  if (currentUser?.role === 'admin') navigate('/admin');
-<<<<<<< HEAD
-                  else navigate('/'); // Navigate to program selection for regular users
-=======
-                  else navigate('/dashboard');
->>>>>>> 237c2323
-                }}
-                className="bg-green-500 hover:bg-green-600 text-white font-semibold py-2 px-4 rounded-lg"
-              >
-                {currentUser?.role === 'admin' ? 'Dashboard' : 'Home'}
-              </button>
-              {currentUser?.role === 'admin' && (
-                <button
-                  onClick={() => navigate('/admin')}
-                  className="bg-purple-500 hover:bg-purple-600 text-white font-semibold py-2 px-4 rounded-lg"
-                >
-                  Admin
-                </button>
-              )}
-              <button
-                onClick={handleLogout}
-                className="bg-red-500 hover:bg-red-600 text-white font-semibold py-2 px-4 rounded-lg"
-              >
-                Logout
-              </button>
-            </div>
-          )}
-        </header>
-        <main className="flex-grow">
-          {error && (
-            <div className="fixed top-20 left-1/2 transform -translate-x-1/2 z-50 w-full max-w-md px-4 mt-4">
-              <ErrorMessage message={error} onDismiss={handleDismissError} />
-            </div>
-          )}
-          {showUserGuide && (
-            <UserGuide 
-              onClose={() => setShowUserGuide(false)} 
-              userRole={currentUser?.role as 'user' | 'admin'} 
-            />
-          )}
-          <Routes>
-            <Route path="/" element={
-              appState === 'selecting_program' ? (
-                <ProgramAreaSelection onSelectProgramArea={handleSelectProgramArea} isLoading={isLoading || isAuthLoading} />
-              ) : appState === 'selecting_specialty' ? (
-                <SpecialtySelection
-                  programArea={selectedProgramArea!}
-                  onSelectSpecialty={handleSelectSpecialty}
-                  onBack={handleBackToProgramSelection}
-                  isLoading={isLoading}
-                />
-              ) : appState === 'selecting_patient' ? (
-                <PatientQueueScreen
-                  programArea={selectedProgramArea!}
-                  specialty={selectedSpecialty!}
-                  onBack={handleBackToSpecialtySelection}
-                  onStartCase={handleStartSimulation}
-                  isLoading={isLoading}
-                />
-              ) : appState === 'chatting' ? (
-                <ChatScreen
-                  messages={messages}
-                  onSendMessage={handleSendMessage}
-                  isLoading={isLoading}
-                  onRestart={handleRestart}
-                  onBack={handleBack}
-                  currentCaseId={currentCaseId}
-                  isSessionActive={isSessionActive}
-                  sessionId={simulationSessionId}
-                  onEndSession={() => handleEndSession(false)}
-                  streamingMessageIndex={streamingMessageIndex}
-                />
-              ) : appState === 'showing_evaluation' && evaluationData ? (
-                <EvaluationScreen
-                  evaluationData={evaluationData}
-                  onRestart={handleRestart}
-                  onBack={handleBack}
-                  currentCaseId={currentCaseId}
-                  sessionId={simulationSessionId}
-                />
-              ) : (
-                <Navigate to="/" replace />
-              )
-            }/>
-            <Route path="/dashboard" element={<ClinicianDashboard />} />
-            <Route path="/admin" element={<AdminDashboard />} />
-<<<<<<< HEAD
-            {/* Add route for select-program that resets the app state and shows program selection */}
-            <Route path="/select-program" element={
-              <ProgramSelector 
-                onSelectProgramArea={handleSelectProgramArea}
-                resetAppState={() => {
-                  setAppState('selecting_program');
-                  setSelectedProgramArea(null);
-                  setSelectedSpecialty(null);
-                }}
-                isLoading={isLoading || isAuthLoading}
-              />
-            } />
-=======
->>>>>>> 237c2323
-            <Route path="*" element={<Navigate to="/" replace />} />
-          </Routes>
-        </main>
-      </div>
-    );
-  };
+  }, [currentUser, isAuthLoading, navigate]);
 
   return (
-    <Router>
-      <AppContent />
-    </Router>
+    <div className="min-h-screen bg-gray-50 text-gray-800">
+      <Header
+        currentUser={currentUser}
+        onNavClick={() => {
+          if (currentUser?.role === 'admin') navigate('/admin');
+          else navigate('/'); // Navigate to program selection for regular users
+        }}
+      />
+      <Routes>
+        <Route path="/login" element={<LoginPage />} />
+        <Route
+          path="/simulate"
+          element={
+            <SimulationPage
+              programArea={selectedProgramArea}
+              specialty={selectedSpecialty}
+              onBackToProgramSelection={() => {
+                setAppState('selecting_program');
+                setSelectedProgramArea(null);
+                setSelectedSpecialty(null);
+                navigate('/');
+              }}
+              isLoading={isLoading}
+              setIsLoading={setIsLoading}
+            />
+          }
+        />
+        <Route
+          path="/"
+          element={
+            <ProgramSelector
+              onSelectProgramArea={handleSelectProgramArea}
+              resetAppState={() => {
+                setAppState('selecting_program');
+                setSelectedProgramArea(null);
+                setSelectedSpecialty(null);
+              }}
+              isLoading={isLoading || isAuthLoading}
+            />
+          }
+        />
+        <Route path="/admin" element={<AdminDashboard />} />
+        <Route
+          path="/select-program"
+          element={
+            <ProgramSelector
+              onSelectProgramArea={handleSelectProgramArea}
+              resetAppState={() => {
+                setAppState('selecting_program');
+                setSelectedProgramArea(null);
+                setSelectedSpecialty(null);
+              }}
+              isLoading={isLoading || isAuthLoading}
+            />
+          }
+        />
+      </Routes>
+    </div>
   );
 }
 
