--- conflicted
+++ resolved
@@ -14,15 +14,14 @@
 import AdminDashboard from './components/AdminDashboard';
 import { api } from './services/api';
 import { Message, EvaluationData } from './types';
-import { useAuth } from './contexts/AuthContext'; // Import useAuth
+import { useAuth } from './contexts/AuthContext';
 
 // Define local AppState type for this component
 type AppStateType = 'selecting_program' | 'selecting_specialty' | 'selecting_patient' | 'chatting' | 'showing_evaluation';
 
 function App() {
-  const { isLoggedIn, logout, isLoading: isAuthLoading } = useAuth(); // Add logout from useAuth
-
-  // App state related to simulation flow
+  const { isLoggedIn, logout, isLoading: isAuthLoading } = useAuth();
+
   const [appState, setAppState] = useState<AppStateType>('selecting_program');
   const [selectedProgramArea, setSelectedProgramArea] = useState<string | null>(null);
   const [selectedSpecialty, setSelectedSpecialty] = useState<string | null>(null);
@@ -55,7 +54,6 @@
     setSelectedSpecialty(null);
     setAppState('selecting_specialty');
   }, []);
-
 
   const handleStartSimulation = useCallback(async (caseId: string) => {
     setIsLoading(true);
@@ -83,12 +81,8 @@
   }, []);
 
   const handleEndSession = useCallback(async (bypassConfirmation = false) => {
-    if (!simulationSessionId) {
-      console.error('handleEndSession called without simulationSessionId');
-      return;
-    }
-
-    // Only show confirmation if not bypassed by an automatic process AND the session was active from user's perspective
+    if (!simulationSessionId) return;
+
     if (!bypassConfirmation && isSessionActive) {
       const confirmed = window.confirm(
         'Are you sure you want to end this session? You will receive an AI evaluation of your performance.'
@@ -96,21 +90,20 @@
       if (!confirmed) return;
     }
 
-    setIsLoading(true); // Indicate loading for fetching evaluation
+    setIsLoading(true);
     setError(null);
 
     try {
-      const response = await api.endSession(simulationSessionId); // This fetches the full evaluation
-      setIsSessionActive(false); // Ensure session is marked inactive
+      const response = await api.endSession(simulationSessionId);
+      setIsSessionActive(false);
       setEvaluationData({
         evaluation: response.evaluation,
         history: response.history
       });
-      setAppState('showing_evaluation'); // Transition to show evaluation
+      setAppState('showing_evaluation');
     } catch (err) {
       const errorMessage = err instanceof Error ? err.message : 'Failed to end session';
       setError(`Error ending session: ${errorMessage}`);
-      // Stay in current state if evaluation fetching fails
     } finally {
       setIsLoading(false);
     }
@@ -119,17 +112,14 @@
   const handleSendMessage = useCallback((question: string) => {
     if (!question.trim() || !simulationSessionId || !isSessionActive) return;
 
-    // Clear any previous streaming state
     setStreamingMessageIndex(undefined);
 
-    // Add the user's message to the state immediately
     const userMessage: Message = {
       sender: 'clinician',
       text: question,
       timestamp: Date.now()
     };
 
-    // Add a placeholder for the patient's streaming response
     const patientPlaceholder: Message = {
       sender: 'patient',
       text: '',
@@ -138,65 +128,45 @@
 
     const newMessages = [...messages, userMessage, patientPlaceholder];
     setMessages(newMessages);
-    
-    // Set streaming index to the patient placeholder message
     setStreamingMessageIndex(newMessages.length - 1);
-    
     setIsLoading(true);
     setError(null);
 
     let aiResponse = '';
-    const cleanup = api.streamSimulationAsk(
-      { sessionId: simulationSessionId, question }, // Use simulationSessionId
+    api.streamSimulationAsk(
+      { sessionId: simulationSessionId, question },
       (chunk) => {
         aiResponse += chunk;
         setMessages(prev => {
-          const newMessages = [...prev];
-          const lastMessage = newMessages[newMessages.length - 1];
-          if (lastMessage && lastMessage.sender === 'patient') {
-            lastMessage.text = aiResponse;
-          }
-          return newMessages;
+          const updated = [...prev];
+          const last = updated[updated.length - 1];
+          if (last?.sender === 'patient') last.text = aiResponse;
+          return updated;
         });
       },
       () => {
         setIsLoading(false);
-        // Keep streamingMessageIndex set for a short time after completion
-        // to allow the typing animation to finish
-        setTimeout(() => {
-          setStreamingMessageIndex(undefined);
-        }, 500);
-        // Stream completed normally - no automatic session end
+        setTimeout(() => setStreamingMessageIndex(undefined), 500);
       },
       (err) => {
         setIsLoading(false);
-        // Clear streaming index immediately on error
         setStreamingMessageIndex(undefined);
         setError('Communication error: ' + (err?.message || 'Unknown error'));
-        // Remove the placeholder message
         setMessages(prev => {
-          const newMessages = [...prev];
-          if (newMessages[newMessages.length - 1]?.sender === 'patient' &&
-              newMessages[newMessages.length - 1]?.text === '') {
-            newMessages.pop();
+          const updated = [...prev];
+          if (updated[updated.length - 1]?.sender === 'patient' && updated[updated.length - 1].text === '') {
+            updated.pop();
           }
-          return newMessages;
+          return updated;
         });
       },
-      (streamEndSignal) => {
-        // Handle automatic session end from backend
-        console.log('Automatic session end signaled by stream:', streamEndSignal);
+      () => {
         setIsLoading(false);
         setStreamingMessageIndex(undefined);
         setIsSessionActive(false);
-        
-        // Automatically trigger handleEndSession to fetch the full evaluation
-        handleEndSession(true); // Pass true to bypass confirmation
+        handleEndSession(true);
       }
     );
-
-    // Optional: cleanup on unmount or new message
-    // return cleanup;
   }, [simulationSessionId, isSessionActive, handleEndSession, messages]);
 
   const handleRestart = useCallback(() => {
@@ -214,97 +184,53 @@
   }, []);
 
   const handleBack = useCallback(() => {
-    setAppState('selecting_program');
-    setSelectedProgramArea(null);
-    setSelectedSpecialty(null);
-    setSimulationSessionId(null);
-    setMessages([]);
-    setEvaluationData(null);
-    setError(null);
-    setIsLoading(false);
-    setCurrentCaseId(null);
-    setIsSessionActive(false);
-    setStreamingMessageIndex(undefined);
-  }, []);
+    handleRestart();
+  }, [handleRestart]);
 
   const handleDismissError = useCallback(() => {
     setError(null);
   }, []);
 
   const handleLogout = () => {
-    logout(); // Call logout from AuthContext
-    // AppContent's useEffect will handle navigation to /login
-    // Reset any app-specific states if necessary
-    setAppState('selecting_program');
-    setSelectedProgramArea(null);
-    setSelectedSpecialty(null);
-    setSimulationSessionId(null);
-    setMessages([]);
-    setEvaluationData(null);
-    setCurrentCaseId(null);
-    setIsSessionActive(false);
-    setError(null);
-    setStreamingMessageIndex(undefined);
+    logout();
+    handleRestart();
   };
 
-  // This component will wrap the main application logic and manage routing
   const AppContent: React.FC = () => {
-    const navigate = useNavigate(); // Hook for navigation
-    const { currentUser } = useAuth(); // Get currentUser from auth context
-
-    // Effect to redirect if not logged in, or set initial app state
+    const navigate = useNavigate();
+    const { currentUser } = useAuth();
+
     useEffect(() => {
-      if (!isAuthLoading && !isLoggedIn) { // Check isAuthLoading
-        // If not logged in and not on register/login, redirect to login
+      if (!isAuthLoading && !isLoggedIn) {
         if (window.location.pathname !== '/register' && window.location.pathname !== '/login') {
           navigate('/login');
         }
       } else if (!isAuthLoading && isLoggedIn) {
-<<<<<<< HEAD
-        // If logged in and on login/register, redirect based on role
-        if (window.location.pathname === '/login' || window.location.pathname === '/register') {
-          // If user is admin, redirect to admin dashboard
-          if (currentUser?.role === 'admin') {
-            navigate('/admin');
-          } else {
-            // For regular users, redirect to home
-            navigate('/');
-          }
-        } else if (window.location.pathname === '/' && currentUser?.role === 'admin') {
-          // If admin user is at home route, redirect to admin dashboard
-          navigate('/admin');
-=======
-        // If logged in and on login/register, redirect to the correct dashboard
-        if (window.location.pathname === '/login' || window.location.pathname === '/register') {
+        const isAtAuthPage = window.location.pathname === '/login' || window.location.pathname === '/register';
+        if (isAtAuthPage || window.location.pathname === '/') {
           if (currentUser?.role === 'admin') {
             navigate('/admin');
           } else {
             navigate('/dashboard');
           }
->>>>>>> 4acda888
         }
       }
     }, [isLoggedIn, isAuthLoading, navigate, currentUser]);
 
-    if (isAuthLoading) {
-      return <div>Loading...</div>; // Or a proper loading spinner
-    }
+    if (isAuthLoading) return <div>Loading...</div>;
 
     if (!isLoggedIn) {
-      // Routes for unauthenticated users
       return (
         <Routes>
           <Route path="/login" element={<LoginScreen />} />
           <Route path="/register" element={<RegistrationScreen />} />
           <Route path="/forgot-password" element={<ForgotPasswordScreen />} />
           <Route path="/reset-password/:token" element={<ResetPasswordScreen />} />
-          {/* Redirect any other unauthenticated access to login */}
           <Route path="*" element={<Navigate to="/login" replace />} />
         </Routes>
       );
     }
 
-    // Main application content for authenticated users
     return (
       <div className="flex flex-col min-h-screen">
         <header className="bg-gradient-to-r from-blue-600 to-indigo-700 text-white p-4 flex justify-between items-center shadow-lg">
@@ -318,28 +244,24 @@
             <div className="flex gap-3">
               <button
                 onClick={() => {
-                  if (currentUser?.role === 'admin') {
-                    navigate('/admin');
-                  } else {
-                    navigate('/dashboard');
-                  }
+                  if (currentUser?.role === 'admin') navigate('/admin');
+                  else navigate('/dashboard');
                 }}
-                className="bg-green-500 hover:bg-green-600 text-white font-semibold py-2 px-4 rounded-lg transition-colors"
+                className="bg-green-500 hover:bg-green-600 text-white font-semibold py-2 px-4 rounded-lg"
               >
                 Dashboard
               </button>
-              {/* Show Admin Dashboard button only for users with admin role */}
               {currentUser?.role === 'admin' && (
                 <button
                   onClick={() => navigate('/admin')}
-                  className="bg-purple-500 hover:bg-purple-600 text-white font-semibold py-2 px-4 rounded-lg transition-colors"
+                  className="bg-purple-500 hover:bg-purple-600 text-white font-semibold py-2 px-4 rounded-lg"
                 >
                   Admin
                 </button>
               )}
               <button
                 onClick={handleLogout}
-                className="bg-red-500 hover:bg-red-600 text-white font-semibold py-2 px-4 rounded-lg transition-colors"
+                className="bg-red-500 hover:bg-red-600 text-white font-semibold py-2 px-4 rounded-lg"
               >
                 Logout
               </button>
@@ -348,17 +270,14 @@
         </header>
         <main className="flex-grow">
           {error && (
-            <div className="fixed top-20 left-1/2 transform -translate-x-1/2 z-50 w-full max-w-md px-4 mt-4"> {/* Adjusted top for header */}
+            <div className="fixed top-20 left-1/2 transform -translate-x-1/2 z-50 w-full max-w-md px-4 mt-4">
               <ErrorMessage message={error} onDismiss={handleDismissError} />
             </div>
           )}
           <Routes>
             <Route path="/" element={
               appState === 'selecting_program' ? (
-                <ProgramAreaSelection
-                  onSelectProgramArea={handleSelectProgramArea}
-                  isLoading={isLoading || isAuthLoading}
-                />
+                <ProgramAreaSelection onSelectProgramArea={handleSelectProgramArea} isLoading={isLoading || isAuthLoading} />
               ) : appState === 'selecting_specialty' ? (
                 <SpecialtySelection
                   programArea={selectedProgramArea!}
@@ -376,34 +295,32 @@
                 />
               ) : appState === 'chatting' ? (
                 <ChatScreen
-                messages={messages}
-                onSendMessage={handleSendMessage}
-                isLoading={isLoading}
-                onRestart={handleRestart}
-                onBack={handleBack}
-                currentCaseId={currentCaseId}
-                isSessionActive={isSessionActive}
-                sessionId={simulationSessionId} // Use simulationSessionId
-                onEndSession={() => handleEndSession(false)}
-                streamingMessageIndex={streamingMessageIndex}
-              />
-            ) : appState === 'showing_evaluation' && evaluationData ? (
-              <EvaluationScreen
-                evaluationData={evaluationData}
-                onRestart={handleRestart}
-                onBack={handleBack}
-                currentCaseId={currentCaseId}
-                sessionId={simulationSessionId} // Pass simulationSessionId
-              />
-            ) : (
-              <Navigate to="/" replace /> // Fallback, should ideally not be hit if appState is managed well
-            )
-          }/>
-          {/* Dashboard routes */}
-          <Route path="/dashboard" element={<ClinicianDashboard />} />
-          <Route path="/admin" element={<AdminDashboard />} />
-          {/* Add other authenticated routes here if needed */}
-          <Route path="*" element={<Navigate to="/" replace />} /> {/* Redirect unknown paths to home */}
+                  messages={messages}
+                  onSendMessage={handleSendMessage}
+                  isLoading={isLoading}
+                  onRestart={handleRestart}
+                  onBack={handleBack}
+                  currentCaseId={currentCaseId}
+                  isSessionActive={isSessionActive}
+                  sessionId={simulationSessionId}
+                  onEndSession={() => handleEndSession(false)}
+                  streamingMessageIndex={streamingMessageIndex}
+                />
+              ) : appState === 'showing_evaluation' && evaluationData ? (
+                <EvaluationScreen
+                  evaluationData={evaluationData}
+                  onRestart={handleRestart}
+                  onBack={handleBack}
+                  currentCaseId={currentCaseId}
+                  sessionId={simulationSessionId}
+                />
+              ) : (
+                <Navigate to="/" replace />
+              )
+            }/>
+            <Route path="/dashboard" element={<ClinicianDashboard />} />
+            <Route path="/admin" element={<AdminDashboard />} />
+            <Route path="*" element={<Navigate to="/" replace />} />
           </Routes>
         </main>
       </div>
